"""
This file implements ``SkyRLGymGenerator``, an implementation of the `GeneratorInterface` that
uses SkyRL-Gym as the environment.

For details, see https://skyrl.readthedocs.io/en/latest/tutorials/skyrl_gym_generator.html
"""

import asyncio
import copy
from uuid import uuid4
import skyrl_gym
<<<<<<< HEAD
from typing import List, Dict, Any, Optional

import numpy as np
=======
from typing import List, Dict, Any, Optional, Union, Tuple
>>>>>>> cbd0680d
from concurrent.futures import ThreadPoolExecutor
from tqdm.asyncio import tqdm
from dataclasses import dataclass
from loguru import logger

from skyrl_train.generators.base import GeneratorInterface, GeneratorInput, GeneratorOutput
from skyrl_train.inference_engines.inference_engine_client import InferenceEngineClient
from skyrl_train.inference_engines.base import InferenceEngineInput, ConversationType
from omegaconf import DictConfig
from skyrl_gym.envs.base_text_env import BaseTextEnvStepOutput
<<<<<<< HEAD
from skyrl_train.generators.utils import get_custom_chat_template, get_generation_prompt_ids, apply_overlong_filtering
from skyrl_train.generators.trajectory_logger import TrajectoryLogger, Trajectory, create_trajectory_logger_from_config


class AgentLoopOutput(NamedTuple):
    """Return value from agent_loop for better maintainability and readability."""
    response_ids: List[int]
    reward: float
    stop_reason: str
    loss_mask: List[int]
    prompt_token_ids: List[int]
    rollout_logprobs: Optional[List[float]]
    trajectory: Optional[Trajectory]
=======
from skyrl_train.generators.utils import (
    get_custom_chat_template,
    get_generation_prompt_ids,
    apply_overlong_filtering,
    get_rollout_metrics,
)
>>>>>>> cbd0680d


@dataclass
class AgentLoopOutput:
    """Output from a single agent_loop execution."""

    response_ids: List[int]
    reward: Union[List[float], float]
    stop_reason: str
    loss_mask: List[int]
    prompt_ids: List[int]
    rollout_logprobs: Optional[List[float]]


class SkyRLGymGenerator(GeneratorInterface):
    def __init__(
        self,
        generator_cfg: DictConfig,
        skyrl_gym_cfg: DictConfig,
        inference_engine_client: InferenceEngineClient,
        tokenizer,
        model_name: str,
        trajectory_logger: Optional[TrajectoryLogger] = None,
    ):
        """
        Args:
            generator_cfg: DictConfig object containing the generator configuration
            inference_engine_client: InferenceEngineClient object for interacting with the inference engines
            tokenizer: tokenizer object for encoding and decoding text
        """
        self.generator_cfg = generator_cfg
        self.skyrl_gym_cfg = skyrl_gym_cfg
        self.inference_engine_client = inference_engine_client
        self.tokenizer = tokenizer
        self.max_turns = generator_cfg.max_turns
        self.batched = generator_cfg.batched
        self.use_conversation_multi_turn = generator_cfg.use_conversation_multi_turn

        # optionally use custom chat template to get loss masks (i.e. for Qwen3)
        self.custom_chat_template = get_custom_chat_template(model_name)
        # get generation prompt ids for the tokenizer if needed
        self.generation_prompt_ids = get_generation_prompt_ids(tokenizer) if self.use_conversation_multi_turn else None
        if self.skyrl_gym_cfg.max_env_workers > 0:
            self.env_executor = ThreadPoolExecutor(
                max_workers=self.skyrl_gym_cfg.max_env_workers, thread_name_prefix="skyrl-gym-env-"
            )
        else:
            self.env_executor = None
        
        # Initialize trajectory logging components
        self.trajectory_batch = []
        self.batch_count = 0  # Internal counter for logging intervals
        
        # Use injected logger or create from config
        if trajectory_logger:
            self.trajectory_logger = trajectory_logger
            self.collect_trajectories = True
            # Get log interval from config if available
            self.log_interval = generator_cfg.trajectory_logging.get('log_interval', 100) if hasattr(generator_cfg, 'trajectory_logging') else 100
        elif hasattr(generator_cfg, 'trajectory_logging'):
            self.trajectory_logger = create_trajectory_logger_from_config(
                generator_cfg.trajectory_logging
            )
            self.collect_trajectories = self.trajectory_logger is not None
            self.log_interval = generator_cfg.trajectory_logging.get('log_interval', 100)
        else:
            self.trajectory_logger = None
            self.collect_trajectories = False
            self.log_interval = None
    

        if getattr(self.generator_cfg.sampling_params, "logprobs", None) is not None and not self.generator_cfg.batched:
            raise ValueError("`sampling_params.logprobs` should be `None` if `batched` is `False`")

        # base_conversation is used when `use_conversation_multi_turn==True and custom_chat_template==None` to
        # correctly format and tokenize observations into `observation_ids`.
        # Follows https://jybsuper.github.io/posts/multiturn_tokenization/#the-breakthrough-fixed-base-approach
        self.base_conversation = [
            {"role": "system", "content": "You are a helpful assistant."},
            {"role": "user", "content": "I am a user."},
            {"role": "assistant", "content": "I am an assistant."},
        ]
        self.base_conversation_token_ids = tokenizer.apply_chat_template(
            self.base_conversation,
            add_generation_prompt=False,
            tokenize=True,
        )
        # We remove tokens after the last EOS token so that it can be captured in `observation_ids`.
        # For details, see https://skyrl.readthedocs.io/en/latest/tutorials/skyrl_gym_generator.html#multi-turn-tokenization-and-ti-to
        if self.tokenizer.eos_token_id in self.base_conversation_token_ids:
            last_eos_token_index = (
                len(self.base_conversation_token_ids)
                - 1
                - self.base_conversation_token_ids[::-1].index(self.tokenizer.eos_token_id)
            )
            self.base_conversation_token_ids = self.base_conversation_token_ids[: last_eos_token_index + 1]

    async def _run_in_executor_if_available(self, func, *args, **kwargs):
        if (executor := self.env_executor) is not None:
            loop = asyncio.get_running_loop()
            return await loop.run_in_executor(executor, func, *args, **kwargs)
        else:
            return func(*args, **kwargs)

    async def agent_loop(
        self,
        prompt: ConversationType,
        env_class: str,
        env_extras: Dict[str, Any],
        max_tokens: int,
        max_input_length: int,
        sampling_params: Optional[Dict[str, Any]] = None,
    ) -> AgentLoopOutput:
        """
        Multi-turn generation loop that executes a single trajectory.

        Note:
            We ensure token-in-token-out generation. With two exceptions:
            - When calling Env.step() and BaseTextEnvStepOutput["postprocessed_action"] is not None.
              This will likely be deprecated soon.
            - When custom_chat_template = True and use_conversation_multi_turn = True. We always
              re-tokenize the entire chat history every turn and at the end. This is used for cases
              like removing Qwen3 thinking tokens in non-last-round assistant message.

        Args:
            prompt: ConversationType
            env_extras: Dict[str, Any]
            max_tokens: int
            max_input_length: int
            sampling_params: Optional[Dict[str, Any]]
        Returns:
<<<<<<< HEAD
            AgentLoopOutput containing:
                response_ids: List[int]
                reward: float
                stop_reason: str
                loss_mask: List[int]
                prompt_token_ids: List[int]
                rollout_logprobs: Optional[List[float]]
                trajectory: Optional[Trajectory]
=======
            response_ids: List[int]
            reward: Union[float, List[float]]
            stop_reason: str
            loss_mask: List[int]
            prompt_token_ids: List[int]
            rollout_logprobs: Optional[List[float]]
>>>>>>> cbd0680d
        """
        retokenize_chat_history = self.use_conversation_multi_turn and self.custom_chat_template

        # Create a new environment instance
        env_extras["max_turns"] = self.max_turns  # TODO(shu): move this to config
        env_config = self.skyrl_gym_cfg.get(env_class, DictConfig({}))
        env = skyrl_gym.make(env_class, env_config=env_config, extras=env_extras)

        trajectory_id = uuid4().hex
        done = False

        # Instantiate chat_history and chat_end_index, which are only used if `retokenize_chat_history==True`.
        # Need copy here since the prompt is a list of messages and we are going to modify it.
        chat_history = copy.deepcopy(prompt)

        # init() returns the first prompt to be given to the model, and optional metadata dict
        chat_history, _ = await self._run_in_executor_if_available(env.init, chat_history)
        initial_chat_history_length = len(chat_history)
        chat_end_index = len(chat_history)
        input_ids = self.tokenizer.apply_chat_template(
            chat_history,
            # If retokenize_chat_history==True, avoid including the generation prompt in both the
            # prompt_ids and response_ids due to how `response_encodings["input_ids"]` works.
            add_generation_prompt=not retokenize_chat_history,
            chat_template=self.custom_chat_template if retokenize_chat_history else None,
            tokenize=True,
        )

        initial_prompt_length = len(input_ids)
        loss_mask = []  # this excludes the prompt
        rollout_logprobs = None
        # Accumulate per-step rewards. Format: (reward, response_end_token_idx)
        per_step_rewards: List[Tuple[Optional[float], Optional[int]]] = []

        while not done:
            # 1. Generate output
            if retokenize_chat_history:
                engine_input = InferenceEngineInput(
                    prompts=[chat_history], trajectory_ids=[trajectory_id], sampling_params=sampling_params
                )
            else:
                # Token-in-token-out.
                engine_input = InferenceEngineInput(
                    prompt_token_ids=[input_ids], trajectory_ids=[trajectory_id], sampling_params=sampling_params
                )
            engine_output = await self.inference_engine_client.generate(engine_input)
            output = engine_output["responses"][0]
            output_ids = engine_output["response_ids"][0]
            stop_reason = engine_output["stop_reasons"][0]

            # Append eos when sampling_params.stop is not None. Does not affect 3.a as chat templates add eos_token.
            # sampling_params is not None for eval, but None for training (which uses engine.sampling_params which are from cfg)
            current_sampling_params = (
                sampling_params if sampling_params is not None else self.generator_cfg.sampling_params
            )
            stop_strs = current_sampling_params.get("stop", None)
            if (
                stop_strs is not None
                and self.generator_cfg.append_eos_token_after_stop_str_in_multi_turn
                and self.use_conversation_multi_turn
            ):
                if output.endswith(tuple(stop_strs)) and output_ids[-1] != self.tokenizer.eos_token_id:
                    output_ids.append(self.tokenizer.eos_token_id)

            # 2. Environment step
            env_step_output: BaseTextEnvStepOutput = await self._run_in_executor_if_available(env.step, output)
            new_obs = env_step_output["observations"]
            step_reward: Optional[float] = env_step_output["reward"]
            done = env_step_output["done"]

            if env_step_output.get("postprocessed_action", None) is not None:
                # TODO(Charlie): come back to this, we should deprecate postprocessed action
                logger.warning(
                    "WARNING: postprocessed action may violate token-in-token-out. Ideally you "
                    "post-process it in the token space rather than string space. "
                    "A better solution coming soon."
                )
                output = env_step_output["postprocessed_action"]
                output_ids = self.tokenizer.encode(output, add_special_tokens=False)

            # 3. Update states: input ids, loss_mask, chat_history, etc.
            # Three ways of managing input
            if retokenize_chat_history:
                # a. We always re-tokenize the entire chat history every turn and at the end.
                chat_history, chat_end_index, input_ids = self._get_next_input_ids_by_retokenizing_chat_history(
                    chat_history, chat_end_index, output, new_obs
                )
                # TODO(tgriggs): Support turn-level rewards for multi-turn chat template
                per_step_rewards.append((step_reward, None))
            elif self.use_conversation_multi_turn:
                # b. Token-in-token-out. Follow multi-turn chat history format.
                input_ids, loss_mask, response_end_idx = self._get_next_input_ids_with_multiturn_chat_template(
                    input_ids, loss_mask, output_ids, new_obs, done
                )
                per_step_rewards.append((step_reward, response_end_idx))
            else:
                # c. Token-in-token-out. All steps/observations are appended to a single assistant message.
                loss_mask, input_ids, rollout_logprobs, response_end_idx = (
                    self._get_next_input_ids_with_single_turn_chat_template(
                        output_ids, new_obs, loss_mask, input_ids, rollout_logprobs
                    )
                )
                per_step_rewards.append((step_reward, response_end_idx))

            if len(input_ids) > max_input_length:
                stop_reason = "length"
                break

        await self._run_in_executor_if_available(env.close)

        prompt_ids = input_ids[:initial_prompt_length]
        if retokenize_chat_history:
            response_encodings = self.tokenizer.apply_chat_template(
                chat_history[initial_chat_history_length:],
                chat_template=self.custom_chat_template,
                add_generation_prompt=False,
                return_dict=True,
                return_assistant_tokens_mask=True,
                tokenize=True,
            )
            loss_mask = response_encodings["assistant_masks"]
            response_ids = response_encodings["input_ids"]
        else:
            response_ids = input_ids[initial_prompt_length:]
            per_step_rewards = [(reward, idx - initial_prompt_length) for reward, idx in per_step_rewards]
        assert len(loss_mask) == len(response_ids), "loss_mask and response_ids should have the same length"

        if not self.use_conversation_multi_turn:
            # we might need to add the eos token to the response ids
            if response_ids[-1] != self.tokenizer.eos_token_id:
                response_ids.append(self.tokenizer.eos_token_id)
                loss_mask.append(1)

        # need to truncate loss mask correctly for responses that go to max length
        if self.max_turns > 1:
            # max total resp length = max tokens (max length of final turn generation) + max_input_length (max input for any generation turn) - len(original prompt)
            max_response_tokens = max_tokens + max_input_length - initial_prompt_length
        else:
            max_response_tokens = max_tokens

        if len(response_ids) > max_response_tokens:
            stop_reason = "length"
        response_ids = response_ids[:max_response_tokens]
        loss_mask = loss_mask[:max_response_tokens]
        
        # Create trajectory object if logging is enabled
        trajectory = None
        if self.trajectory_logger and self.collect_trajectories:
            # Decode response for logging
            response_text = self.tokenizer.decode(response_ids, skip_special_tokens=True)
            
            trajectory = Trajectory(
                prompt=prompt,
                chat_history=chat_history,
                response=response_text,
                reward=reward,
                stop_reason=stop_reason,
                env_class=env_class,
                env_extras=env_extras,
                loss_mask=loss_mask,
                metadata={'trajectory_id': trajectory_id}
            )

        # Build reward output
        if retokenize_chat_history:
            reward_out = per_step_rewards[-1][0]
        else:
            # Build token-level rewards placed at assistant turn boundaries
            token_level_rewards: List[float] = [0.0] * len(response_ids)
            for step_reward, idx in per_step_rewards:
                if step_reward is None:
                    continue
                if idx >= len(response_ids):
                    break
                token_level_rewards[idx] += step_reward
            reward_out = token_level_rewards

        return AgentLoopOutput(
            response_ids=response_ids,
            reward=reward_out,
            stop_reason=stop_reason,
            loss_mask=loss_mask,
            prompt_ids=prompt_ids,
            rollout_logprobs=rollout_logprobs,
            trajectory=trajectory

        )

    async def generate_batched(
        self,
        prompts: List[ConversationType],
        env_classes: List[str],
        env_extras: List[Dict[str, Any]],
        max_tokens: int,
        max_input_length: int,
        sampling_params: Optional[Dict[str, Any]] = None,
    ) -> GeneratorOutput:
        """
        Single-turn batched generation (can use the synchronous offline engine)

        Args:
            prompts: List[ConversationType]
            env_classes: List[str]
            env_extras: List[Dict[str, Any]]
            max_tokens: int
            max_input_length: int --> Currently unused as we assume batched is used only for single-turn.
            sampling_params: Optional[Dict[str, Any]]
        Returns:
            GeneratorOutput
        """
        envs = []
        init_prompts = []
        for env_class, env_extra, prompt in zip(env_classes, env_extras, prompts):
            env_extra["max_turns"] = self.max_turns
            env_config = self.skyrl_gym_cfg.get(env_class, DictConfig({}))
            env = skyrl_gym.make(env_class, env_config=env_config, extras=env_extra)
            init_prompt, _ = await self._run_in_executor_if_available(env.init, prompt)
            init_prompts.append(init_prompt)
            envs.append(env)

        # For single-turn generation, we can use text-in-token-out, since we do not need to re-tokenize.
        engine_input = InferenceEngineInput(prompts=init_prompts, sampling_params=sampling_params)
        engine_output = await self.inference_engine_client.generate(engine_input)
        responses = engine_output["responses"]
        all_response_ids = engine_output["response_ids"]
        stop_reasons = engine_output["stop_reasons"]
        logprobs = engine_output.get("response_logprobs", None)

        truncated_responses = []
        rewards = []
        loss_masks = []
        truncated_logprobs: Optional[List[List[float]]] = [] if logprobs is not None else None

        for i, (response, response_ids, env) in enumerate(zip(responses, all_response_ids, envs)):
            # step on environment and compute reward
            env_step_output: BaseTextEnvStepOutput = await self._run_in_executor_if_available(env.step, response)
            reward = env_step_output["reward"]
            rewards.append(reward)

            if len(response_ids) > max_tokens:
                response_ids = response_ids[:max_tokens]
            loss_masks.append([1] * len(response_ids))
            truncated_responses.append(response_ids)
            if logprobs is not None:
                sample_logprobs = logprobs[i][: len(response_ids)]
                truncated_logprobs.append(sample_logprobs)

            await self._run_in_executor_if_available(env.close)

        prompt_token_ids = self.tokenizer.apply_chat_template(prompts, add_generation_prompt=True, tokenize=True)
        responses = truncated_responses
        rollout_metrics = get_rollout_metrics(responses, rewards)

        if self.generator_cfg.apply_overlong_filtering:
            loss_masks = apply_overlong_filtering(loss_masks, responses, self.tokenizer.eos_token_id)

        generator_output: GeneratorOutput = {
            "prompt_token_ids": prompt_token_ids,
            "response_ids": responses,
            "rewards": rewards,
            "loss_masks": loss_masks,
            "stop_reasons": stop_reasons,
            "rollout_metrics": rollout_metrics,
            "rollout_logprobs": truncated_logprobs,
        }

        return generator_output

    async def generate(self, input_batch: GeneratorInput) -> GeneratorOutput:
        """
        Generate trajectories for the input batch.

        Returns outputs in the same order as the input batch.
        Args:
            input_batch: GeneratorInput
        Returns:
            GeneratorOutput
        """
        prompts = input_batch["prompts"]
        env_classes = input_batch["env_classes"]
        env_extras = input_batch["env_extras"]
        sampling_params: Optional[dict] = input_batch.get("sampling_params", None)
        max_tokens = self.generator_cfg.sampling_params.max_generate_length
        max_input_length = self.generator_cfg.max_input_length

        if self.batched:
            return await self.generate_batched(
                prompts, env_classes, env_extras, max_tokens, max_input_length, sampling_params
            )

        # Async agent loop to generate trajectories in parallel.
        tasks = []
        for i in range(len(prompts)):
            tasks.append(
                self.agent_loop(
                    prompts[i],
                    env_classes[i],
                    env_extras[i],
                    max_tokens,
                    max_input_length,
                    sampling_params=sampling_params,
                )
            )

        all_outputs = await tqdm.gather(
            *tasks,
            desc="Generating Trajectories",
            miniters=max(1, len(tasks) // 10),
            mininterval=5,
        )

        responses = [output.response_ids for output in all_outputs]
        rewards = [output.reward for output in all_outputs]
        stop_reasons = [output.stop_reason for output in all_outputs]
        loss_masks = [output.loss_mask for output in all_outputs]
        prompt_token_ids = [output.prompt_ids for output in all_outputs]


        if sampling_params is not None:
            # sampling params will be a dict in the format of the inference engine backend
            # TODO: this might have to change when we support logprobs for sglang
            get_logprobs = sampling_params.get("logprobs", None) is not None
        else:
            get_logprobs = self.generator_cfg.sampling_params.logprobs is not None

        if get_logprobs:
            rollout_logprobs = [output.rollout_logprobs for output in all_outputs]
        else:
            rollout_logprobs = None
        
        # Collect and potentially flush trajectories if logging is enabled
        self._handle_trajectory_logging(all_outputs)

        rollout_metrics = get_rollout_metrics(responses, rewards)

        if self.generator_cfg.zero_reward_on_non_stop:
            # set reward to 0 if the stop reason is not "stop"
            rewards = self._zero_reward_if_not_stop(rewards, stop_reasons)

        if self.generator_cfg.apply_overlong_filtering:
            loss_masks = apply_overlong_filtering(loss_masks, responses, self.tokenizer.eos_token_id)

        generator_output: GeneratorOutput = {
            "prompt_token_ids": prompt_token_ids,
            "response_ids": responses,
            "rewards": rewards,
            "loss_masks": loss_masks,
            "stop_reasons": stop_reasons,
            "rollout_metrics": rollout_metrics,
            "rollout_logprobs": rollout_logprobs,
        }

        return generator_output
    

    def _zero_reward_if_not_stop(self, rewards: List[float], stop_reasons: List[str]):
        """Sets the reward to 0 if the stop reason is not "stop".

        This can be useful in cases where the LLM generation was truncated or aborted, but the environment still assigns non-zero reward.
        Often, we have format rewards for the LLM to follow, but in cases where the LLM didn't finish the response,
        we typically don't want to reward it. This is a general setting for all environments.
        """
        for i, stop_reason in enumerate(stop_reasons):
            if stop_reason != "stop":
                if isinstance(rewards[i], list):
                    rewards[i] = [0.0] * len(rewards[i])
                else:
                    rewards[i] = 0.0
        return rewards

    # ----------------------------------------------------------------------------
    # Three methods of managing chat history and input ids in `agent_loop()`
    # ----------------------------------------------------------------------------
    def _get_next_input_ids_by_retokenizing_chat_history(
        self,
        chat_history: ConversationType,
        chat_end_index: int,
        output: str,
        new_obs: ConversationType,
    ):
        """
        Update the chat history and input ids given a new model response and observation by retokenizing
        the entire chat history. Hence token-in-token-out is not followed.

        loss_mask is not maintained because we get it at the end of the trajectory with
        `response_encodings["assistant_masks"]`.

        Returns:
            chat_history: The updated chat history.
            chat_end_index: The updated chat end index.
            input_ids: The new input IDs after tokenizing the chat history.
        """
        assert self.use_conversation_multi_turn and self.custom_chat_template
        # remove eos token from end of output if it exists, since it will be reapplied by the chat template
        if output.endswith(self.tokenizer.eos_token):
            output = output[: -len(self.tokenizer.eos_token)]

        # Add assistant response to chat history
        chat_history += [{"role": "assistant", "content": output}]
        chat_end_index += 1

        # Add observations to chat history
        if len(new_obs) > 0:
            chat_history += new_obs
            chat_end_index += len(new_obs)

        # re-apply whole chat template so length check is correct
        input_ids = self.tokenizer.apply_chat_template(
            chat_history[:chat_end_index],
            chat_template=self.custom_chat_template,
            add_generation_prompt=False,
            tokenize=True,
        )
        return chat_history, chat_end_index, input_ids

    def _get_next_input_ids_with_multiturn_chat_template(
        self,
        input_ids: List[int],
        loss_mask: List[int],
        output_ids: List[int],
        new_obs: ConversationType,
        done: bool,
    ):
        """
        Update the loss mask and input ids given a new model response and observation, following
        token-in-token-out.

        This function is used if `use_conversation_multi_turn` is True. It assumes that the input to the LLM is formatted as a list of messages, with observations
        stored in user messages.

        For example (using the Qwen 2.5 chat template), a trajectory for multi-turn generation would look like:
        <|im_start|>system
        ...
        <|im_end|>
        <|im_start|>user
                            question goes here
        <|im_end|>
        <|im_start|>assistant
                            turn 1 model response goes here
                            <think>... </think>
                            ...
        <|im_end|>
        <|im_start|>user
                            turn 1 env observation goes here
                            <observation>...</observation>
        <|im_end|>
        ...

        the chat template is applied without tokenization before and after the chat history is appended to
        in order to get new token ids in the chat template format (but without re-tokenizing the entire chat history every turn)

        Args:
            chat_history: ConversationType
            chat_end_index: int
            loss_mask: List[int]
            input_ids: List[int]
            output: str
            new_obs: ConversationType
        Returns:
            chat_history: ConversationType
            chat_end_index: int
            loss_mask: List[int]
            input_ids: List[int]
        """
        assert self.use_conversation_multi_turn and not self.custom_chat_template

        # 1. Directly append generated output
        input_ids += output_ids
        response_end_idx = len(input_ids) - 1
        loss_mask += [1] * len(output_ids)

        # 2. apply chat template for observations, also generate generation prompt for next turn
        if len(new_obs) > 0:
            # For Qwen, this will generate `\n<|user|>Some observation<|im_end|>\n`. Note that the
            # first `\n` is generated since we stripped it in ``base_conversation_token_ids``.
            observation_ids = self.tokenizer.apply_chat_template(
                [*self.base_conversation, *new_obs],
                add_generation_prompt=True,
                tokenize=True,
            )[len(self.base_conversation_token_ids) :]
            input_ids += observation_ids
            loss_mask += [0] * len(observation_ids)
        else:
            if not done:
                input_ids += self.generation_prompt_ids
                loss_mask += [0] * len(self.generation_prompt_ids)

        return input_ids, loss_mask, response_end_idx

    def _get_next_input_ids_with_single_turn_chat_template(
        self,
        output_ids: List[int],
        new_obs: ConversationType,
        loss_mask: List[int],
        input_ids: List[int],
        logprobs: Optional[List[float]],
    ):
        """
        Update the loss mask and input ids given a new model response and observation, following
        token-in-token-out.

        This function is used if `use_conversation_multi_turn` is False. It assumes that the input to the LLM is a list of token ids
        and that the multi-turn conversation happens in a single assistant message.

        For example (using the Qwen 2.5 chat template), a trajectory for single-turn generation would look like:
        <|im_start|>system
        ...
        <|im_end|>
        <|im_start|>user
                            question goes here
        <|im_end|>
        <|im_start|>assistant
                            turn 1 model response goes here
                            <think>... </think>
                            ...

                            turn 1 env observation goes here
                            <observation>...</observation>

                            turn 2 model response goes here:
                            <think>... </think>
                            ...
        Args:
            output_ids: List[int]
            new_obs: ConversationType
            loss_mask: List[int]
            input_ids: List[int]
        Returns:
            loss_mask: List[int]
            input_ids: List[int]
            logprobs: Optional[List[float]]
        """
        # just update raw tokens and loss mask
        new_resp_tokens = output_ids.copy()
        if new_resp_tokens[-1] == self.tokenizer.eos_token_id:
            # remove the eos token since we are continuing the current assistant message
            new_resp_tokens = new_resp_tokens[:-1]
        loss_mask += [1] * len(new_resp_tokens)
        input_ids += new_resp_tokens
        response_end_idx = len(input_ids) - 1

        if len(new_obs) > 0:
            for obs in new_obs:
                obs_tokens = self.tokenizer.encode(obs["content"], add_special_tokens=False)
                loss_mask += [0] * len(obs_tokens)
                # logprobs for observation tokens doesn't matter since they will be masked out during loss computation
                if logprobs:
                    logprobs += [1] * len(obs_tokens)
                input_ids += obs_tokens

<<<<<<< HEAD
        return loss_mask, input_ids, logprobs

    def _handle_trajectory_logging(self, all_outputs) -> None:
        """
        Collect trajectories and flush them based on configuration.
        
        This method handles all trajectory logging internally without
        requiring external control from the trainer.
        
        Args:
            all_outputs: List of outputs from agent_loop calls
        """
        if not (self.trajectory_logger and self.collect_trajectories):
            return
            
        # Collect new trajectories
        trajectories = [output.trajectory for output in all_outputs if output.trajectory is not None]
        if trajectories:
            self.trajectory_batch.extend(trajectories)
        
        # Increment batch counter
        self.batch_count += 1
        
        # Check if we should flush based on log interval
        should_flush = False
        if self.log_interval == 1:
            # Log every batch
            should_flush = True
        elif self.log_interval and self.batch_count % self.log_interval == 0:
            # Log every N batches
            should_flush = True
        
        if should_flush and self.trajectory_batch:
            # Note: Using batch_count as step since we don't differentiate train/eval
            # Future work will pass is_eval flag to handle this properly
            self.trajectory_logger.log(self.trajectory_batch, self.batch_count, "generation")
            self.trajectory_batch.clear()
=======
        return loss_mask, input_ids, logprobs, response_end_idx
>>>>>>> cbd0680d
<|MERGE_RESOLUTION|>--- conflicted
+++ resolved
@@ -9,13 +9,7 @@
 import copy
 from uuid import uuid4
 import skyrl_gym
-<<<<<<< HEAD
-from typing import List, Dict, Any, Optional
-
-import numpy as np
-=======
 from typing import List, Dict, Any, Optional, Union, Tuple
->>>>>>> cbd0680d
 from concurrent.futures import ThreadPoolExecutor
 from tqdm.asyncio import tqdm
 from dataclasses import dataclass
@@ -26,28 +20,13 @@
 from skyrl_train.inference_engines.base import InferenceEngineInput, ConversationType
 from omegaconf import DictConfig
 from skyrl_gym.envs.base_text_env import BaseTextEnvStepOutput
-<<<<<<< HEAD
-from skyrl_train.generators.utils import get_custom_chat_template, get_generation_prompt_ids, apply_overlong_filtering
-from skyrl_train.generators.trajectory_logger import TrajectoryLogger, Trajectory, create_trajectory_logger_from_config
-
-
-class AgentLoopOutput(NamedTuple):
-    """Return value from agent_loop for better maintainability and readability."""
-    response_ids: List[int]
-    reward: float
-    stop_reason: str
-    loss_mask: List[int]
-    prompt_token_ids: List[int]
-    rollout_logprobs: Optional[List[float]]
-    trajectory: Optional[Trajectory]
-=======
 from skyrl_train.generators.utils import (
     get_custom_chat_template,
     get_generation_prompt_ids,
     apply_overlong_filtering,
     get_rollout_metrics,
 )
->>>>>>> cbd0680d
+from skyrl_train.generators.trajectory_logger import TrajectoryLogger, Trajectory, create_trajectory_logger_from_config
 
 
 @dataclass
@@ -60,6 +39,8 @@
     loss_mask: List[int]
     prompt_ids: List[int]
     rollout_logprobs: Optional[List[float]]
+    trajectory: Optional[Trajectory]
+
 
 
 class SkyRLGymGenerator(GeneratorInterface):
@@ -179,23 +160,13 @@
             max_input_length: int
             sampling_params: Optional[Dict[str, Any]]
         Returns:
-<<<<<<< HEAD
-            AgentLoopOutput containing:
-                response_ids: List[int]
-                reward: float
-                stop_reason: str
-                loss_mask: List[int]
-                prompt_token_ids: List[int]
-                rollout_logprobs: Optional[List[float]]
-                trajectory: Optional[Trajectory]
-=======
             response_ids: List[int]
             reward: Union[float, List[float]]
             stop_reason: str
             loss_mask: List[int]
             prompt_token_ids: List[int]
             rollout_logprobs: Optional[List[float]]
->>>>>>> cbd0680d
+            trajectory: Optional[Trajectory]
         """
         retokenize_chat_history = self.use_conversation_multi_turn and self.custom_chat_template
 
@@ -373,6 +344,20 @@
                 token_level_rewards[idx] += step_reward
             reward_out = token_level_rewards
 
+        # Build reward output
+        if retokenize_chat_history:
+            reward_out = per_step_rewards[-1][0]
+        else:
+            # Build token-level rewards placed at assistant turn boundaries
+            token_level_rewards: List[float] = [0.0] * len(response_ids)
+            for step_reward, idx in per_step_rewards:
+                if step_reward is None:
+                    continue
+                if idx >= len(response_ids):
+                    break
+                token_level_rewards[idx] += step_reward
+            reward_out = token_level_rewards
+
         return AgentLoopOutput(
             response_ids=response_ids,
             reward=reward_out,
@@ -549,7 +534,6 @@
         }
 
         return generator_output
-    
 
     def _zero_reward_if_not_stop(self, rewards: List[float], stop_reasons: List[str]):
         """Sets the reward to 0 if the stop reason is not "stop".
@@ -746,8 +730,7 @@
                     logprobs += [1] * len(obs_tokens)
                 input_ids += obs_tokens
 
-<<<<<<< HEAD
-        return loss_mask, input_ids, logprobs
+        return loss_mask, input_ids, logprobs, response_end_idx
 
     def _handle_trajectory_logging(self, all_outputs) -> None:
         """
@@ -784,6 +767,3 @@
             # Future work will pass is_eval flag to handle this properly
             self.trajectory_logger.log(self.trajectory_batch, self.batch_count, "generation")
             self.trajectory_batch.clear()
-=======
-        return loss_mask, input_ids, logprobs, response_end_idx
->>>>>>> cbd0680d
